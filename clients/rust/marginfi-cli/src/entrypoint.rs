use {
    crate::{
        config::GlobalOptions,
        processor,
        profile::{load_profile, Profile},
    },
    anchor_client::Cluster,
    anyhow::Result,
    clap::{clap_derive::ArgEnum, Parser},
    marginfi::state::marginfi_group::{BankOperationalState, RiskTier},
    solana_sdk::{commitment_config::CommitmentLevel, pubkey::Pubkey},
};
<<<<<<< HEAD
#[cfg(any(feature = "admin", feature = "dev"))]
use {
    fixed::types::I80F48,
    marginfi::state::marginfi_group::{Bank, BankConfigOpt, InterestRateConfigOpt},
=======
use anchor_client::Cluster;
use anyhow::Result;
use clap::{clap_derive::ArgEnum, Parser};
#[cfg(feature = "admin")]
use fixed::types::I80F48;
#[cfg(any(feature = "admin", feature = "dev"))]
use marginfi::state::marginfi_group::{BankConfigOpt, InterestRateConfigOpt};
use marginfi::state::{
    marginfi_group::{BankOperationalState, RiskTier},
    price::OracleSetup,
>>>>>>> 5ec6c768
};
#[cfg(feature = "dev")]
use {
    marginfi::{
        prelude::{GroupConfig, MarginfiGroup},
        state::{
            marginfi_account::{Balance, LendingAccount, MarginfiAccount},
            marginfi_group::{BankConfig, InterestRateConfig, OracleConfig, WrappedI80F48},
        },
    },
    type_layout::TypeLayout,
};

pub const VERSION: &str = env!("CARGO_PKG_VERSION");

#[derive(Debug, Parser)]
#[clap(version = VERSION)]
pub struct Opts {
    #[clap(flatten)]
    pub cfg_override: GlobalOptions,
    #[clap(subcommand)]
    pub command: Command,
}

#[derive(Debug, Parser)]
pub enum Command {
    Group {
        #[clap(subcommand)]
        subcmd: GroupCommand,
    },
    Bank {
        #[clap(subcommand)]
        subcmd: BankCommand,
    },
    Profile {
        #[clap(subcommand)]
        subcmd: ProfileCommand,
    },
    #[cfg(feature = "dev")]
    InspectPadding {},
    Account {
        #[clap(subcommand)]
        subcmd: AccountCommand,
    },
    #[cfg(feature = "lip")]
    Lip {
        #[clap(subcommand)]
        subcmd: LipCommand,
    },
    #[cfg(feature = "dev")]
    InspectSwitchboardFeed { switchboard_feed: Pubkey },
}

#[derive(Debug, Parser)]
pub enum GroupCommand {
    Get {
        marginfi_group: Option<Pubkey>,
    },
    GetAll {},
    #[cfg(feature = "admin")]
    Create {
        admin: Option<Pubkey>,
        #[clap(short = 'f', long = "override")]
        override_existing_profile_group: bool,
    },
    #[cfg(feature = "admin")]
    Update {
        admin: Option<Pubkey>,
    },
    #[cfg(feature = "admin")]
    AddBank {
        #[clap(long)]
        mint: Pubkey,
        #[clap(long)]
        asset_weight_init: f64,
        #[clap(long)]
        asset_weight_maint: f64,
        #[clap(long)]
        liability_weight_init: f64,
        #[clap(long)]
        liability_weight_maint: f64,
        #[clap(long)]
        deposit_limit: u64,
        #[clap(long)]
        borrow_limit: u64,
        #[clap(long)]
        pyth_oracle: Pubkey,
        #[clap(long)]
        optimal_utilization_rate: f64,
        #[clap(long)]
        plateau_interest_rate: f64,
        #[clap(long)]
        max_interest_rate: f64,
        #[clap(long)]
        insurance_fee_fixed_apr: f64,
        #[clap(long)]
        insurance_ir_fee: f64,
        #[clap(long)]
        protocol_fixed_fee_apr: f64,
        #[clap(long)]
        protocol_ir_fee: f64,
        #[clap(long, arg_enum)]
        risk_tier: RiskTierArg,
        #[clap(long, arg_enum)]
        oracle_type: OracleTypeArg,
    },
}

#[derive(Clone, Copy, Debug, Parser, ArgEnum)]
pub enum RiskTierArg {
    Collateral,
    Isolated,
}

impl From<RiskTierArg> for RiskTier {
    fn from(value: RiskTierArg) -> Self {
        match value {
            RiskTierArg::Collateral => RiskTier::Collateral,
            RiskTierArg::Isolated => RiskTier::Isolated,
        }
    }
}

#[derive(Clone, Copy, Debug, Parser, ArgEnum)]
pub enum OracleTypeArg {
    PythEma,
    Switchboard,
}

impl From<OracleTypeArg> for OracleSetup {
    fn from(value: OracleTypeArg) -> Self {
        match value {
            OracleTypeArg::PythEma => OracleSetup::PythEma,
            OracleTypeArg::Switchboard => OracleSetup::SwitchboardV2,
        }
    }
}

#[derive(Clone, Copy, Debug, Parser, ArgEnum)]
pub enum BankOperationalStateArg {
    Paused,
    Operational,
    ReduceOnly,
}

impl From<BankOperationalStateArg> for BankOperationalState {
    fn from(val: BankOperationalStateArg) -> Self {
        match val {
            BankOperationalStateArg::Paused => BankOperationalState::Paused,
            BankOperationalStateArg::Operational => BankOperationalState::Operational,
            BankOperationalStateArg::ReduceOnly => BankOperationalState::ReduceOnly,
        }
    }
}

#[derive(Debug, Parser)]
pub enum BankCommand {
    Get {
        bank: Option<Pubkey>,
    },
    GetAll {
        marginfi_group: Option<Pubkey>,
    },
    #[cfg(feature = "admin")]
    Update {
        bank_pk: Pubkey,
        #[clap(long)]
        asset_weight_init: Option<f32>,
        #[clap(long)]
        asset_weight_maint: Option<f32>,

        #[clap(long)]
        liability_weight_init: Option<f32>,
        #[clap(long)]
        liability_weight_maint: Option<f32>,

        #[clap(long)]
        deposit_limit_ui: Option<f64>,

        #[clap(long)]
        borrow_limit_ui: Option<f64>,

        #[clap(long, arg_enum)]
        operational_state: Option<BankOperationalStateArg>,

        #[clap(long, help = "Optimal utilization rate")]
        opr_ur: Option<f64>,
        #[clap(long, help = "Plateau interest rate")]
        p_ir: Option<f64>,
        #[clap(long, help = "Max interest rate")]
        m_ir: Option<f64>,
        #[clap(long, help = "Insurance fee fixed APR")]
        if_fa: Option<f64>,
        #[clap(long, help = "Insurance IR fee")]
        if_ir: Option<f64>,
        #[clap(long, help = "Protocol fixed fee APR")]
        pf_fa: Option<f64>,
        #[clap(long, help = "Protocol IR fee")]
        pf_ir: Option<f64>,
        #[clap(long, arg_enum, help = "Bank risk tier")]
        risk_tier: Option<RiskTierArg>,
        #[clap(long, arg_enum, help = "Bank oracle type")]
        oracle_type: Option<OracleTypeArg>,
        #[clap(long, help = "Bank oracle account")]
        oracle_key: Option<Pubkey>,
    },
    InspectPriceOracle {
        bank_pk: Pubkey,
    },
    #[cfg(feature = "admin")]
    HandleBankruptcy {
        #[clap(long)]
        bank: Pubkey,
        #[clap(long)]
        marginfi_account: Pubkey,
    },
    #[cfg(feature = "admin")]
    CollectFees {
        #[clap(long)]
        bank: Pubkey,
    },
}

#[derive(Debug, Parser)]
pub enum ProfileCommand {
    Create {
        #[clap(long)]
        name: String,
        #[clap(long)]
        cluster: Cluster,
        #[clap(long)]
        keypair_path: String,
        #[clap(long)]
        rpc_url: String,
        #[clap(long)]
        program_id: Option<Pubkey>,
        #[clap(long)]
        commitment: Option<CommitmentLevel>,
        #[clap(long)]
        group: Option<Pubkey>,
        #[clap(long)]
        account: Option<Pubkey>,
    },
    Show,
    List,
    Set {
        name: String,
    },
    Update {
        name: String,
        #[clap(long)]
        cluster: Option<Cluster>,
        #[clap(long)]
        keypair_path: Option<String>,
        #[clap(long)]
        rpc_url: Option<String>,
        #[clap(long)]
        program_id: Option<Pubkey>,
        #[clap(long)]
        commitment: Option<CommitmentLevel>,
        #[clap(long)]
        group: Option<Pubkey>,
        #[clap(long)]
        account: Option<Pubkey>,
    },
}

#[derive(Debug, Parser)]
pub enum AccountCommand {
    List,
    Use {
        account: Pubkey,
    },
    Get {
        account: Option<Pubkey>,
    },
    Deposit {
        bank: Pubkey,
        ui_amount: f64,
    },
    Withdraw {
        bank: Pubkey,
        ui_amount: f64,
        #[clap(short = 'a', long = "all")]
        withdraw_all: bool,
    },
    Borrow {
        bank: Pubkey,
        ui_amount: f64,
    },
    Liquidate {
        #[clap(long)]
        liquidatee_marginfi_account: Pubkey,
        #[clap(long)]
        asset_bank: Pubkey,
        #[clap(long)]
        liability_bank: Pubkey,
        #[clap(long)]
        ui_asset_amount: f64,
    },
    Create,
}

#[derive(Debug, Parser)]
#[cfg(feature = "lip")]
pub enum LipCommand {
    ListCampaigns,
    ListDeposits,
}

pub fn entry(opts: Opts) -> Result<()> {
    env_logger::init();

    match opts.command {
        Command::Group { subcmd } => group(subcmd, &opts.cfg_override),
        Command::Bank { subcmd } => bank(subcmd, &opts.cfg_override),
        Command::Profile { subcmd } => profile(subcmd),
        #[cfg(feature = "dev")]
        Command::InspectPadding {} => inspect_padding(),
        Command::Account { subcmd } => process_account_subcmd(subcmd, &opts.cfg_override),
        #[cfg(feature = "lip")]
        Command::Lip { subcmd } => process_lip_subcmd(subcmd, &opts.cfg_override),
        #[cfg(feature = "dev")]
        Command::InspectSwitchboardFeed { switchboard_feed } => {
            let profile = load_profile()?;
            let config = profile.get_config(Some(&opts.cfg_override))?;

            processor::process_inspect_switchboard_feed(&config, &switchboard_feed);

            Ok(())
        }
    }
}

fn profile(subcmd: ProfileCommand) -> Result<()> {
    match subcmd {
        ProfileCommand::Create {
            name,
            cluster,
            keypair_path,
            rpc_url,
            program_id,
            commitment,
            group,
            account,
        } => processor::create_profile(
            name,
            cluster,
            keypair_path,
            rpc_url,
            program_id,
            commitment,
            group,
            account,
        ),
        ProfileCommand::Show => processor::show_profile(),
        ProfileCommand::List => processor::list_profiles(),
        ProfileCommand::Set { name } => processor::set_profile(name),
        ProfileCommand::Update {
            cluster,
            keypair_path,
            rpc_url,
            program_id,
            commitment,
            group,
            name,
            account,
        } => processor::configure_profile(
            name,
            cluster,
            keypair_path,
            rpc_url,
            program_id,
            commitment,
            group,
            account,
        ),
    }
}

fn group(subcmd: GroupCommand, global_options: &GlobalOptions) -> Result<()> {
    let profile = load_profile()?;
    let config = profile.get_config(Some(global_options))?;

    if !global_options.skip_confirmation {
        match subcmd {
            GroupCommand::Get { marginfi_group: _ } => (),
            GroupCommand::GetAll {} => (),
            #[cfg(feature = "admin")]
            _ => get_consent(&subcmd, &profile)?,
        }
    }

    match subcmd {
        GroupCommand::Get { marginfi_group } => {
            processor::group_get(config, marginfi_group.or(profile.marginfi_group))
        }
        GroupCommand::GetAll {} => processor::group_get_all(config),
        #[cfg(feature = "admin")]
        GroupCommand::Create {
            admin,
            override_existing_profile_group,
        } => processor::group_create(config, profile, admin, override_existing_profile_group),
        #[cfg(feature = "admin")]
        GroupCommand::Update { admin } => processor::group_configure(config, profile, admin),
        #[cfg(feature = "admin")]
        GroupCommand::AddBank {
            mint: bank_mint,
            asset_weight_init,
            asset_weight_maint,
            liability_weight_init,
            liability_weight_maint,
            pyth_oracle,
            optimal_utilization_rate,
            plateau_interest_rate,
            max_interest_rate,
            insurance_fee_fixed_apr,
            insurance_ir_fee,
            protocol_fixed_fee_apr,
            protocol_ir_fee,
            deposit_limit,
            borrow_limit,
            risk_tier,
            oracle_type,
        } => processor::group_add_bank(
            config,
            profile,
            bank_mint,
            pyth_oracle,
            oracle_type,
            asset_weight_init,
            asset_weight_maint,
            liability_weight_init,
            liability_weight_maint,
            deposit_limit,
            borrow_limit,
            optimal_utilization_rate,
            plateau_interest_rate,
            max_interest_rate,
            insurance_fee_fixed_apr,
            insurance_ir_fee,
            protocol_fixed_fee_apr,
            protocol_ir_fee,
            risk_tier,
        ),
    }
}

fn bank(subcmd: BankCommand, global_options: &GlobalOptions) -> Result<()> {
    let profile = load_profile()?;
    let config = profile.get_config(Some(global_options))?;

    if !global_options.skip_confirmation {
        match subcmd {
            BankCommand::Get { .. }
            | BankCommand::GetAll { .. }
            | BankCommand::InspectPriceOracle { .. } => (),
            #[cfg(feature = "admin")]
            _ => get_consent(&subcmd, &profile)?,
        }
    }

    match subcmd {
        BankCommand::Get { bank } => processor::bank_get(config, bank),
        BankCommand::GetAll { marginfi_group } => processor::bank_get_all(config, marginfi_group),
        #[cfg(feature = "admin")]
        BankCommand::Update {
            asset_weight_init,
            asset_weight_maint,
            liability_weight_init,
            liability_weight_maint,
            deposit_limit_ui,
            borrow_limit_ui,
            operational_state,
            bank_pk,
            opr_ur,
            p_ir,
            m_ir,
            if_fa,
            if_ir,
            pf_fa,
            pf_ir,
            risk_tier,
            oracle_type,
            oracle_key,
        } => {
            let bank = config
                .mfi_program
                .account::<marginfi::state::marginfi_group::Bank>(bank_pk)
                .unwrap();
            processor::bank_configure(
                config,
                profile, //
                bank_pk,
                BankConfigOpt {
                    asset_weight_init: asset_weight_init.map(|x| I80F48::from_num(x).into()),
                    asset_weight_maint: asset_weight_maint.map(|x| I80F48::from_num(x).into()),
                    liability_weight_init: liability_weight_init
                        .map(|x| I80F48::from_num(x).into()),
                    liability_weight_maint: liability_weight_maint
                        .map(|x| I80F48::from_num(x).into()),
                    deposit_limit: deposit_limit_ui.map(|ui_amount| {
                        spl_token::ui_amount_to_amount(ui_amount, bank.mint_decimals)
                    }),
                    borrow_limit: borrow_limit_ui.map(|ui_amount| {
                        spl_token::ui_amount_to_amount(ui_amount, bank.mint_decimals)
                    }),
                    operational_state: operational_state.map(|x| x.into()),
                    oracle: oracle_key.map(|x| marginfi::state::marginfi_group::OracleConfig {
                        setup: oracle_type.expect("Orcale type must be provided").into(),
                        keys: [
                            x,
                            Pubkey::default(),
                            Pubkey::default(),
                            Pubkey::default(),
                            Pubkey::default(),
                        ],
                    }),
                    interest_rate_config: Some(InterestRateConfigOpt {
                        optimal_utilization_rate: opr_ur.map(|x| I80F48::from_num(x).into()),
                        plateau_interest_rate: p_ir.map(|x| I80F48::from_num(x).into()),
                        max_interest_rate: m_ir.map(|x| I80F48::from_num(x).into()),
                        insurance_fee_fixed_apr: if_fa.map(|x| I80F48::from_num(x).into()),
                        insurance_ir_fee: if_ir.map(|x| I80F48::from_num(x).into()),
                        protocol_fixed_fee_apr: pf_fa.map(|x| I80F48::from_num(x).into()),
                        protocol_ir_fee: pf_ir.map(|x| I80F48::from_num(x).into()),
                    }),
                    risk_tier: risk_tier.map(|x| x.into()),
                },
            )
        }
<<<<<<< HEAD
        #[cfg(feature = "admin")]
        BankCommand::HandleBankruptcy {
            bank,
            marginfi_account,
        } => processor::bank_handle_bankruptcy(&config, profile, bank, marginfi_account),
        #[cfg(feature = "admin")]
        BankCommand::CollectFees { bank } => processor::bank_collect_fees(&config, profile, bank),
=======
        BankCommand::InspectPriceOracle { bank_pk } => {
            processor::bank_inspect_price_oracle(config, bank_pk)
        }
>>>>>>> 5ec6c768
    }
}

#[cfg(feature = "dev")]
fn inspect_padding() -> Result<()> {
    println!("MarginfiGroup: {}", MarginfiGroup::type_layout());
    println!("GroupConfig: {}", GroupConfig::type_layout());
    println!("InterestRateConfig: {}", InterestRateConfig::type_layout());
    println!(
<<<<<<< HEAD
        "InterestRateConfigOpt: {}",
        InterestRateConfigOpt::type_layout()
    );
    println!("Bank: {}", Bank::type_layout());
=======
        "Bank: {}",
        marginfi::state::marginfi_group::Bank::type_layout()
    );
>>>>>>> 5ec6c768
    println!("BankConfig: {}", BankConfig::type_layout());
    println!("OracleConfig: {}", OracleConfig::type_layout());
    println!("BankConfigOpt: {}", BankConfigOpt::type_layout());
    println!("WrappedI80F48: {}", WrappedI80F48::type_layout());

    println!("MarginfiAccount: {}", MarginfiAccount::type_layout());
    println!("LendingAccount: {}", LendingAccount::type_layout());
    println!("Balance: {}", Balance::type_layout());

    Ok(())
}

fn process_account_subcmd(subcmd: AccountCommand, global_options: &GlobalOptions) -> Result<()> {
    let profile = load_profile()?;
    let config = profile.get_config(Some(global_options))?;

    if !global_options.skip_confirmation {
        match subcmd {
            AccountCommand::Get { .. } | AccountCommand::List => (),
            _ => get_consent(&subcmd, &profile)?,
        }
    }

    match subcmd {
        AccountCommand::List => processor::marginfi_account_list(profile, &config),
        AccountCommand::Use { account } => {
            processor::marginfi_account_use(profile, &config, account)
        }
        AccountCommand::Get { account } => {
            processor::marginfi_account_get(profile, &config, account)
        }
        AccountCommand::Deposit { bank, ui_amount } => {
            processor::marginfi_account_deposit(&profile, &config, bank, ui_amount)
        }
        AccountCommand::Withdraw {
            bank,
            ui_amount,
            withdraw_all,
        } => processor::marginfi_account_withdraw(&profile, &config, bank, ui_amount, withdraw_all),
        AccountCommand::Borrow { bank, ui_amount } => {
            processor::marginfi_account_borrow(&profile, &config, bank, ui_amount)
        }
        AccountCommand::Liquidate {
            asset_bank: asset_bank_pk,
            liability_bank: liability_bank_pk,
            liquidatee_marginfi_account: liquidatee_marginfi_account_pk,
            ui_asset_amount,
        } => processor::marginfi_account_liquidate(
            &profile,
            &config,
            liquidatee_marginfi_account_pk,
            asset_bank_pk,
            liability_bank_pk,
            ui_asset_amount,
        ),
        AccountCommand::Create => processor::marginfi_account_create(&profile, &config),
    }?;

    Ok(())
}

#[cfg(feature = "lip")]
fn process_lip_subcmd(
    subcmd: LipCommand,
    cfg_override: &GlobalOptions,
) -> Result<(), anyhow::Error> {
    let profile = load_profile()?;
    let config = profile.get_config(Some(cfg_override))?;

    match subcmd {
        LipCommand::ListCampaigns => processor::process_list_lip_campaigns(&config),
        LipCommand::ListDeposits => processor::process_list_deposits(&config),
    }

    Ok(())
}

fn get_consent<T: std::fmt::Debug>(cmd: T, profile: &Profile) -> Result<()> {
    let mut input = String::new();
    println!("Command: {cmd:#?}");
    println!("{profile:#?}");
    println!(
        "Type the name of the profile [{}] to continue",
        profile.name.clone()
    );
    std::io::stdin().read_line(&mut input)?;
    if input.trim() != profile.name {
        println!("Aborting");
        std::process::exit(1);
    }

    Ok(())
}<|MERGE_RESOLUTION|>--- conflicted
+++ resolved
@@ -1,21 +1,8 @@
-use {
-    crate::{
-        config::GlobalOptions,
-        processor,
-        profile::{load_profile, Profile},
-    },
-    anchor_client::Cluster,
-    anyhow::Result,
-    clap::{clap_derive::ArgEnum, Parser},
-    marginfi::state::marginfi_group::{BankOperationalState, RiskTier},
-    solana_sdk::{commitment_config::CommitmentLevel, pubkey::Pubkey},
+use crate::{
+    config::GlobalOptions,
+    processor,
+    profile::{load_profile, Profile},
 };
-<<<<<<< HEAD
-#[cfg(any(feature = "admin", feature = "dev"))]
-use {
-    fixed::types::I80F48,
-    marginfi::state::marginfi_group::{Bank, BankConfigOpt, InterestRateConfigOpt},
-=======
 use anchor_client::Cluster;
 use anyhow::Result;
 use clap::{clap_derive::ArgEnum, Parser};
@@ -26,7 +13,24 @@
 use marginfi::state::{
     marginfi_group::{BankOperationalState, RiskTier},
     price::OracleSetup,
->>>>>>> 5ec6c768
+};
+#[cfg(feature = "dev")]
+use marginfi::{
+    anchor_client::Cluster,
+    anyhow::Result,
+    clap::{clap_derive::ArgEnum, Parser},
+    marginfi::state::marginfi_group::{BankOperationalState, RiskTier},
+    prelude::{GroupConfig, MarginfiGroup},
+    solana_sdk::{commitment_config::CommitmentLevel, pubkey::Pubkey},
+    state::{
+        marginfi_account::{Balance, LendingAccount, MarginfiAccount},
+        marginfi_group::{BankConfig, InterestRateConfig, OracleConfig, WrappedI80F48},
+    },
+};
+#[cfg(any(feature = "admin", feature = "dev"))]
+use {
+    fixed::types::I80F48,
+    marginfi::state::marginfi_group::{Bank, BankConfigOpt, InterestRateConfigOpt},
 };
 #[cfg(feature = "dev")]
 use {
@@ -558,19 +562,9 @@
                 },
             )
         }
-<<<<<<< HEAD
-        #[cfg(feature = "admin")]
-        BankCommand::HandleBankruptcy {
-            bank,
-            marginfi_account,
-        } => processor::bank_handle_bankruptcy(&config, profile, bank, marginfi_account),
-        #[cfg(feature = "admin")]
-        BankCommand::CollectFees { bank } => processor::bank_collect_fees(&config, profile, bank),
-=======
         BankCommand::InspectPriceOracle { bank_pk } => {
             processor::bank_inspect_price_oracle(config, bank_pk)
         }
->>>>>>> 5ec6c768
     }
 }
 
@@ -580,16 +574,9 @@
     println!("GroupConfig: {}", GroupConfig::type_layout());
     println!("InterestRateConfig: {}", InterestRateConfig::type_layout());
     println!(
-<<<<<<< HEAD
-        "InterestRateConfigOpt: {}",
-        InterestRateConfigOpt::type_layout()
-    );
-    println!("Bank: {}", Bank::type_layout());
-=======
         "Bank: {}",
         marginfi::state::marginfi_group::Bank::type_layout()
     );
->>>>>>> 5ec6c768
     println!("BankConfig: {}", BankConfig::type_layout());
     println!("OracleConfig: {}", OracleConfig::type_layout());
     println!("BankConfigOpt: {}", BankConfigOpt::type_layout());
