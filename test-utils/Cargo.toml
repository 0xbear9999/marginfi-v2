[package]
name = "test-utilities"
version = "0.1.0"
publish = false
edition = "2021"

[features]
lip = ["liquidity-incentive-program"]

# See more keys and their definitions at https://doc.rust-lang.org/cargo/reference/manifest.html

[dependencies]
anchor-lang = "0.26.0"
anchor-lang-27 = { version = "0.27.0", package = "anchor-lang" }
anchor-spl = "0.26.0"
bytemuck = "1.9.1"
fixed = "1.12.0"
fixed-macro = "1.2.0"
lazy_static = "1.4.0"
pyth-sdk-solana = "0.7.0"
static_assertions = "1.1.0"
type-layout = "0.2.0"
anyhow = "1.0.66"
assert_matches = "1.5.0"
bincode = "1.3.3"
futures = "0.3.25"
pretty_assertions = "1.2.1"
<<<<<<< HEAD
solana-program = { workspace = true }
solana-logger = { workspace = true }
solana-program-test = { workspace = true }
solana-sdk = { workspace = true }
=======
solana-program = "1.14.13"
solana-logger = "1.14.13"
solana-program-test = "1.14.13"
solana-sdk = "1.14.13"
switchboard-v2 = "0.1.23"
>>>>>>> 5ec6c768

[dependencies.marginfi]
path = "../programs/marginfi"

[dependencies.liquidity-incentive-program]
path = "../programs/liquidity-incentive-program"
optional = true<|MERGE_RESOLUTION|>--- conflicted
+++ resolved
@@ -25,18 +25,11 @@
 bincode = "1.3.3"
 futures = "0.3.25"
 pretty_assertions = "1.2.1"
-<<<<<<< HEAD
 solana-program = { workspace = true }
 solana-logger = { workspace = true }
 solana-program-test = { workspace = true }
 solana-sdk = { workspace = true }
-=======
-solana-program = "1.14.13"
-solana-logger = "1.14.13"
-solana-program-test = "1.14.13"
-solana-sdk = "1.14.13"
 switchboard-v2 = "0.1.23"
->>>>>>> 5ec6c768
 
 [dependencies.marginfi]
 path = "../programs/marginfi"
