--- conflicted
+++ resolved
@@ -43,14 +43,8 @@
 bincode = "1.3.3"
 futures = "0.3.25"
 pretty_assertions = "1.2.1"
-<<<<<<< HEAD
-solana-logger = { workspace = true }
-solana-program-test = { workspace = true }
-solana-sdk = { workspace = true }
-=======
 solana-logger = "1.14.13"
 solana-program-test = "1.14.13"
 solana-sdk = "1.14.13"
 rust_decimal = "*"
->>>>>>> 5ec6c768
 fixtures = { path = "../../test-utils", package = "test-utilities" }