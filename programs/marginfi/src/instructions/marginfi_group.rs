--- conflicted
+++ resolved
@@ -113,23 +113,18 @@
         space = 8 + std::mem::size_of::<Bank>(),
         payer = admin,
         seeds = [
-<<<<<<< HEAD
+            LENDING_POOL_BANK_SEED,
+            marginfi_group.key().as_ref(),
+            bank_mint.key().as_ref(),
+        ],
+        bump
+    )]
+    pub bank: Account<'info, Bank>,
+
+    /// CHECK: ⋐ ͡⋄ ω ͡⋄ ⋑
+    #[account(
+        seeds = [
             LIQUIDITY_VAULT_AUTHORITY_SEED,
-            asset_mint.key().as_ref(),
-=======
-            LENDING_POOL_BANK_SEED.as_bytes(),
->>>>>>> 541653c8
-            marginfi_group.key().as_ref(),
-            bank_mint.key().as_ref(),
-        ],
-        bump
-    )]
-    pub bank: Account<'info, Bank>,
-
-    /// CHECK: ⋐ ͡⋄ ω ͡⋄ ⋑
-    #[account(
-        seeds = [
-            LIQUIDITY_VAULT_AUTHORITY_SEED.as_bytes(),
             bank_mint.key().as_ref(),
             marginfi_group.key().as_ref(),
         ],
@@ -143,13 +138,8 @@
         token::mint = bank_mint,
         token::authority = liquidity_vault_authority,
         seeds = [
-<<<<<<< HEAD
             LIQUIDITY_VAULT_SEED,
-            asset_mint.key().as_ref(),
-=======
-            LIQUIDITY_VAULT_SEED.as_bytes(),
-            bank_mint.key().as_ref(),
->>>>>>> 541653c8
+            bank_mint.key().as_ref(),
             marginfi_group.key().as_ref(),
         ],
         bump,
@@ -159,13 +149,8 @@
     /// CHECK: ⋐ ͡⋄ ω ͡⋄ ⋑
     #[account(
         seeds = [
-<<<<<<< HEAD
             INSURANCE_VAULT_AUTHORITY_SEED,
-            asset_mint.key().as_ref(),
-=======
-            INSURANCE_VAULT_AUTHORITY_SEED.as_bytes(),
-            bank_mint.key().as_ref(),
->>>>>>> 541653c8
+            bank_mint.key().as_ref(),
             marginfi_group.key().as_ref(),
         ],
         bump
@@ -178,13 +163,8 @@
         token::mint = bank_mint,
         token::authority = insurance_vault_authority,
         seeds = [
-<<<<<<< HEAD
             INSURANCE_VAULT_SEED,
-            asset_mint.key().as_ref(),
-=======
-            INSURANCE_VAULT_SEED.as_bytes(),
-            bank_mint.key().as_ref(),
->>>>>>> 541653c8
+            bank_mint.key().as_ref(),
             marginfi_group.key().as_ref(),
         ],
         bump,
@@ -194,13 +174,8 @@
     /// CHECK: ⋐ ͡⋄ ω ͡⋄ ⋑
     #[account(
         seeds = [
-<<<<<<< HEAD
             FEE_VAULT_AUTHORITY_SEED,
-            asset_mint.key().as_ref(),
-=======
-            FEE_VAULT_AUTHORITY_SEED.as_bytes(),
-            bank_mint.key().as_ref(),
->>>>>>> 541653c8
+            bank_mint.key().as_ref(),
             marginfi_group.key().as_ref(),
         ],
         bump
@@ -213,13 +188,8 @@
         token::mint = bank_mint,
         token::authority = fee_vault_authority,
         seeds = [
-<<<<<<< HEAD
             FEE_VAULT_SEED,
-            asset_mint.key().as_ref(),
-=======
-            FEE_VAULT_SEED.as_bytes(),
-            bank_mint.key().as_ref(),
->>>>>>> 541653c8
+            bank_mint.key().as_ref(),
             marginfi_group.key().as_ref(),
         ],
         bump,
@@ -266,7 +236,7 @@
 
     #[account(
         seeds = [
-            LENDING_POOL_BANK_SEED.as_bytes(),
+            LENDING_POOL_BANK_SEED,
             marginfi_group.key().as_ref(),
             bank_mint.key().as_ref(),
         ],
@@ -354,7 +324,7 @@
     /// marginfi group + underlying mint guarantees unicity of bank per mint within a group
     #[account(
         seeds = [
-            LENDING_POOL_BANK_SEED.as_bytes(),
+            LENDING_POOL_BANK_SEED,
             marginfi_group.key().as_ref(),
             bank_mint.key().as_ref(),
         ],
@@ -366,13 +336,8 @@
     #[account(
         mut,
         seeds = [
-<<<<<<< HEAD
             LIQUIDITY_VAULT_AUTHORITY_SEED,
-            marginfi_group.load()?.lending_pool.banks[bank_index as usize].unwrap().mint_pk.key().as_ref(),
-=======
-            LIQUIDITY_VAULT_AUTHORITY_SEED.as_bytes(),
             bank.mint_pk.key().as_ref(),
->>>>>>> 541653c8
             marginfi_group.key().as_ref(),
         ],
         bump
@@ -383,13 +348,8 @@
     #[account(
         mut,
         seeds = [
-<<<<<<< HEAD
             LIQUIDITY_VAULT_SEED,
-            marginfi_group.load()?.lending_pool.banks[bank_index as usize].unwrap().mint_pk.key().as_ref(),
-=======
-            LIQUIDITY_VAULT_SEED.as_bytes(),
             bank.mint_pk.key().as_ref(),
->>>>>>> 541653c8
             marginfi_group.key().as_ref(),
         ],
         bump
@@ -400,13 +360,8 @@
     #[account(
         mut,
         seeds = [
-<<<<<<< HEAD
             INSURANCE_VAULT_SEED,
-            marginfi_group.load()?.lending_pool.banks[bank_index as usize].unwrap().mint_pk.key().as_ref(),
-=======
-            INSURANCE_VAULT_SEED.as_bytes(),
             bank.mint_pk.key().as_ref(),
->>>>>>> 541653c8
             marginfi_group.key().as_ref(),
         ],
         bump
@@ -417,13 +372,8 @@
     #[account(
         mut,
         seeds = [
-<<<<<<< HEAD
             FEE_VAULT_SEED,
-            marginfi_group.load()?.lending_pool.banks[bank_index as usize].unwrap().mint_pk.key().as_ref(),
-=======
-            FEE_VAULT_SEED.as_bytes(),
             bank.mint_pk.key().as_ref(),
->>>>>>> 541653c8
             marginfi_group.key().as_ref(),
         ],
         bump
@@ -438,13 +388,11 @@
 /// 2. Determine the amount of bad debt.
 /// 3. Determine the amount of debt to be repaid from the insurance vault.
 /// 4. Determine the amount of debt to be socialized among lenders.
-pub fn lending_pool_handle_bankruptcy(
-    ctx: Context<BankHandleBankruptcy>,
-    bank_index: u16,
-) -> MarginfiResult {
+pub fn lending_pool_handle_bankruptcy(ctx: Context<BankHandleBankruptcy>) -> MarginfiResult {
     let BankHandleBankruptcy {
         marginfi_group: marginfi_group_loader,
         marginfi_account: marginfi_account_loader,
+        bank: bank_loader,
         insurance_vault,
         token_program,
         ..
@@ -453,12 +401,9 @@
     let mut marginfi_group = marginfi_group_loader.load_mut()?;
     let mut marginfi_account = marginfi_account_loader.load_mut()?;
 
-    RiskEngine::new(&marginfi_group, &marginfi_account, &ctx.remaining_accounts)?
-        .check_account_bankrupt()?;
-
-    let bank = marginfi_group
-        .lending_pool
-        .get_initialized_bank_mut(bank_index)?;
+    RiskEngine::new(&marginfi_account, &ctx.remaining_accounts)?.check_account_bankrupt()?;
+
+    let bank = bank_loader;
 
     let lending_account_balance = marginfi_account
         .lending_account
@@ -466,7 +411,7 @@
         .iter_mut()
         .find(|balance| {
             if let Some(balance) = balance {
-                balance.bank_index == bank_index
+                balance.asset_mint == bank.mint_pk
             } else {
                 false
             }
@@ -511,6 +456,8 @@
     pub marginfi_group: AccountLoader<'info, MarginfiGroup>,
     #[account(address = marginfi_group.load()?.admin)]
     pub admin: Signer<'info>,
+    /// TODO: Add seed checks
+    pub bank: Account<'info, Bank>,
     #[account(mut)]
     pub marginfi_account: AccountLoader<'info, MarginfiAccount>,
     #[account(
