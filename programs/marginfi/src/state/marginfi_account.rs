use super::{
    marginfi_group::{Bank, RiskTier, WrappedI80F48},
    price::{OraclePriceFeedAdapter, PriceAdapter},
};
use crate::{
    assert_struct_size, check,
    constants::{
        EMISSIONS_FLAG_BORROW_ACTIVE, EMISSIONS_FLAG_LENDING_ACTIVE, EMISSIONS_RATE_SCALE,
        EMPTY_BALANCE_THRESHOLD, EXP_10_I80F48, MAX_PRICE_AGE_SEC, MIN_EMISSIONS_START_TIME,
<<<<<<< HEAD
        TOTAL_ASSET_VALUE_INIT_LIMIT_INACTIVE, ZERO_AMOUNT_THRESHOLD,
=======
        SECONDS_PER_YEAR, ZERO_AMOUNT_THRESHOLD,
>>>>>>> 96c38be2
    },
    debug, math_error,
    prelude::{MarginfiError, MarginfiResult},
    utils::NumTraitsWithTolerance,
};
use anchor_lang::prelude::*;
use anchor_spl::token::Transfer;
use fixed::types::I80F48;

use std::{
    cmp::{max, min},
    ops::Not,
};
#[cfg(any(feature = "test", feature = "client"))]
use type_layout::TypeLayout;

#[account(zero_copy)]
#[cfg_attr(
    any(feature = "test", feature = "client"),
    derive(Debug, PartialEq, Eq, TypeLayout)
)]
pub struct MarginfiAccount {
    pub group: Pubkey,
    pub authority: Pubkey,
    pub lending_account: LendingAccount,

    pub _padding: [u64; 64], // 4 * 64 = 256
}

impl MarginfiAccount {
    /// Set the initial data for the marginfi account.
    pub fn initialize(&mut self, group: Pubkey, authority: Pubkey) {
        self.authority = authority;
        self.group = group;
    }

    pub fn get_remaining_accounts_len(&self) -> usize {
        self.lending_account
            .balances
            .iter()
            .filter(|b| b.active)
            .count()
            * 2 // TODO: Make account count oracle setup specific
    }
}

#[derive(Debug)]
pub enum BalanceIncreaseType {
    Any,
    RepayOnly,
    DepositOnly,
}

#[derive(Debug)]
pub enum BalanceDecreaseType {
    Any,
    WithdrawOnly,
    BorrowOnly,
    BypassBorrowLimit,
}

#[derive(Copy, Clone)]
pub enum WeightType {
    Initial,
    Maintenance,
}

pub struct BankAccountWithPriceFeed<'a> {
    bank: Box<Bank>,
    price_feed: Box<OraclePriceFeedAdapter>,
    balance: &'a Balance,
}

pub enum BalanceSide {
    Assets,
    Liabilities,
}

impl<'a> BankAccountWithPriceFeed<'a> {
    pub fn load(
        lending_account: &'a LendingAccount,
        remaining_ais: &[AccountInfo],
    ) -> MarginfiResult<Vec<BankAccountWithPriceFeed<'a>>> {
        let active_balances = lending_account
            .balances
            .iter()
            .filter(|balance| balance.active)
            .collect::<Vec<_>>();

        msg!("Expecting {} remaining accounts", active_balances.len() * 2);
        msg!("Got {} remaining accounts", remaining_ais.len());

        check!(
            active_balances.len() * 2 == remaining_ais.len(),
            MarginfiError::MissingPythOrBankAccount
        );

        let current_timestamp = Clock::get()?.unix_timestamp;

        active_balances
            .iter()
            .enumerate()
            .map(|(i, balance)| {
                let bank_index = i * 2;
                let oracle_ai_idx = bank_index + 1;

                let bank_ai = remaining_ais.get(bank_index).unwrap();

                check!(
                    balance.bank_pk.eq(bank_ai.key),
                    MarginfiError::InvalidBankAccount
                );
                let oracle_ais = &remaining_ais[oracle_ai_idx..oracle_ai_idx + 1];

                let bank_al = AccountLoader::<Bank>::try_from(bank_ai)?;
                let bank = bank_al.load()?;

                let price_adapter = Box::new(OraclePriceFeedAdapter::try_from_bank_config(
                    &bank.config,
                    oracle_ais,
                    current_timestamp,
                    MAX_PRICE_AGE_SEC,
                )?);

                Ok(BankAccountWithPriceFeed {
                    bank: Box::new(*bank),
                    price_feed: price_adapter,
                    balance,
                })
            })
            .collect::<Result<Vec<_>>>()
    }

    #[inline(always)]
    pub fn calc_weighted_assets_and_liabilities_values(
        &self,
        weight_type: WeightType,
    ) -> MarginfiResult<(I80F48, I80F48)> {
        let (worst_price, best_price) = self.price_feed.get_price_range()?;
        let (mut asset_weight, liability_weight) = self.bank.config.get_weights(weight_type);
        let mint_decimals = self.bank.mint_decimals;

        let asset_amount = self
            .bank
            .get_asset_amount(self.balance.asset_shares.into())?;
        let liability_amount = self
            .bank
            .get_liability_amount(self.balance.liability_shares.into())?;

        if matches!(weight_type, WeightType::Initial)
            && self.bank.config.total_asset_value_init_limit
                != TOTAL_ASSET_VALUE_INIT_LIMIT_INACTIVE
        {
            let bank_total_assets_value = calc_asset_value(
                self.bank
                    .get_asset_amount(self.bank.total_asset_shares.into())?,
                worst_price,
                mint_decimals,
                None,
            )?;

            let total_asset_value_init_limit =
                I80F48::from_num(self.bank.config.total_asset_value_init_limit);

            if bank_total_assets_value > total_asset_value_init_limit {
                let discount = total_asset_value_init_limit
                    .checked_div(bank_total_assets_value)
                    .ok_or_else(math_error!())?;

                msg!(
                    "Discounting assets by {:.2} because of total deposits {} over {} usd cap",
                    discount,
                    bank_total_assets_value,
                    total_asset_value_init_limit
                );

                asset_weight = asset_weight
                    .checked_mul(discount)
                    .ok_or_else(math_error!())?;
            }
        }

        Ok((
            calc_asset_value(asset_amount, worst_price, mint_decimals, Some(asset_weight))?,
            calc_asset_value(
                liability_amount,
                best_price,
                mint_decimals,
                Some(liability_weight),
            )?,
        ))
    }

    #[inline]
    pub fn is_empty(&self, side: BalanceSide) -> bool {
        self.balance.is_empty(side)
    }
}

/// Calculate the value of an asset, given its quantity with a decimal exponent, and a price with a decimal exponent, and an optional weight.
#[inline]
pub fn calc_asset_value(
    asset_amount: I80F48,
    price: I80F48,
    mint_decimals: u8,
    weight: Option<I80F48>,
) -> MarginfiResult<I80F48> {
    if asset_amount == I80F48::ZERO {
        return Ok(I80F48::ZERO);
    }

    let scaling_factor = EXP_10_I80F48[mint_decimals as usize];

    let weighted_asset_amount = if let Some(weight) = weight {
        asset_amount.checked_mul(weight).unwrap()
    } else {
        asset_amount
    };

    msg!(
        "weighted_asset_qt: {}, price: {}, expo: {}",
        weighted_asset_amount,
        price,
        mint_decimals
    );

    let asset_value = weighted_asset_amount
        .checked_mul(price)
        .ok_or_else(math_error!())?
        .checked_div(scaling_factor)
        .ok_or_else(math_error!())?;

    Ok(asset_value)
}

#[inline]
pub fn calc_asset_amount(
    asset_value: I80F48,
    price: I80F48,
    mint_decimals: u8,
) -> MarginfiResult<I80F48> {
    let scaling_factor = EXP_10_I80F48[mint_decimals as usize];

    let asset_qt = asset_value
        .checked_mul(scaling_factor)
        .ok_or_else(math_error!())?
        .checked_div(price)
        .ok_or_else(math_error!())?;

    Ok(asset_qt)
}

pub enum RiskRequirementType {
    Initial,
    Maintenance,
}

impl RiskRequirementType {
    pub fn to_weight_type(&self) -> WeightType {
        match self {
            RiskRequirementType::Initial => WeightType::Initial,
            RiskRequirementType::Maintenance => WeightType::Maintenance,
        }
    }
}

pub struct RiskEngine<'a> {
    bank_accounts_with_price: Vec<BankAccountWithPriceFeed<'a>>,
}

impl<'a> RiskEngine<'a> {
    pub fn new(
        marginfi_account: &'a MarginfiAccount,
        remaining_ais: &[AccountInfo],
    ) -> MarginfiResult<Self> {
        let bank_accounts_with_price =
            BankAccountWithPriceFeed::load(&marginfi_account.lending_account, remaining_ais)?;

        Ok(Self {
            bank_accounts_with_price,
        })
    }

    /// Returns the total assets and liabilities of the account in the form of (assets, liabilities)
    pub fn get_account_health_components(
        &self,
        requirement_type: RiskRequirementType,
    ) -> MarginfiResult<(I80F48, I80F48)> {
        Ok(self
            .bank_accounts_with_price
            .iter()
            .map(|a| {
                a.calc_weighted_assets_and_liabilities_values(requirement_type.to_weight_type())
            })
            .try_fold(
                (I80F48::ZERO, I80F48::ZERO),
                |(total_assets, total_liabilities), res| {
                    let (assets, liabilities) = res?;
                    let total_assets_sum =
                        total_assets.checked_add(assets).ok_or_else(math_error!())?;
                    let total_liabilities_sum = total_liabilities
                        .checked_add(liabilities)
                        .ok_or_else(math_error!())?;

                    Ok::<_, ProgramError>((total_assets_sum, total_liabilities_sum))
                },
            )?)
    }

    pub fn get_account_health(
        &self,
        requirement_type: RiskRequirementType,
    ) -> MarginfiResult<I80F48> {
        let (total_weighted_assets, total_weighted_liabilities) =
            self.get_account_health_components(requirement_type)?;

        Ok(total_weighted_assets
            .checked_sub(total_weighted_liabilities)
            .ok_or_else(math_error!())?)
    }

    pub fn check_account_health(&self, requirement_type: RiskRequirementType) -> MarginfiResult {
        let (total_weighted_assets, total_weighted_liabilities) =
            self.get_account_health_components(requirement_type)?;

        msg!(
            "check_health: assets {} - liabs: {}",
            total_weighted_assets,
            total_weighted_liabilities
        );

        check!(
            total_weighted_assets >= total_weighted_liabilities,
            MarginfiError::BadAccountHealth
        );

        self.check_account_risk_tiers()?;

        Ok(())
    }

    /// Checks
    /// 1. Account is liquidatable
    /// 2. Account has an outstanding liability for the provided liability bank
    pub fn check_pre_liquidation_condition_and_get_account_health(
        &self,
        bank_pk: &Pubkey,
    ) -> MarginfiResult<I80F48> {
        let liability_bank_balance = self
            .bank_accounts_with_price
            .iter()
            .find(|a| a.balance.bank_pk == *bank_pk)
            .ok_or(MarginfiError::LendingAccountBalanceNotFound)?;

        check!(
            liability_bank_balance
                .is_empty(BalanceSide::Liabilities)
                .not(),
            MarginfiError::IllegalLiquidation
        );

        check!(
            liability_bank_balance.is_empty(BalanceSide::Assets),
            MarginfiError::IllegalLiquidation
        );

        let (assets, liabs) =
            self.get_account_health_components(RiskRequirementType::Maintenance)?;

        let account_health = assets.checked_sub(liabs).ok_or_else(math_error!())?;

        msg!(
            "pre_liquidation_health: {} ({} - {})",
            account_health,
            assets,
            liabs
        );

        check!(
            account_health <= I80F48::ZERO,
            MarginfiError::IllegalLiquidation
        );

        Ok(account_health)
    }

    /// Check that the account is at most at the maintenance requirement level post liquidation.
    /// This check is used to ensure two things in the liquidation process:
    /// 1. Liquidatee account was below the maintenance requirement level before liquidation (as health can only increase, because liquidations always pay down liabilities)
    /// 2. Liquidator didn't liquidate too many assets that would result in unnecessary loss for the liquidatee.
    ///
    /// This check works on the assumption that the liquidation always results in a reduction of risk.
    ///
    /// 1. We check that the paid off liability is not zero. Assuming the liquidation always pays off some liability, this ensures that the liquidation was not too large.
    /// 2. We check that the account is still at most at the maintenance requirement level. This ensures that the liquidation was not too large overall.
    pub fn check_post_liquidation_condition_and_get_account_health(
        &self,
        bank_pk: &Pubkey,
        pre_liquidation_health: I80F48,
    ) -> MarginfiResult<I80F48> {
        let liability_bank_balance = self
            .bank_accounts_with_price
            .iter()
            .find(|a| a.balance.bank_pk == *bank_pk)
            .unwrap();

        check!(
            liability_bank_balance
                .is_empty(BalanceSide::Liabilities)
                .not(),
            MarginfiError::IllegalLiquidation
        );

        check!(
            liability_bank_balance.is_empty(BalanceSide::Assets),
            MarginfiError::IllegalLiquidation
        );

        let (assets, liabs) =
            self.get_account_health_components(RiskRequirementType::Maintenance)?;

        let account_health = assets.checked_sub(liabs).ok_or_else(math_error!())?;

        check!(
            account_health <= I80F48::ZERO,
            MarginfiError::IllegalLiquidation
        );

        msg!(
            "account_health: {} ({} - {}), pre_liquidation_health: {}",
            account_health,
            assets,
            liabs,
            pre_liquidation_health,
        );

        check!(
            account_health > pre_liquidation_health,
            MarginfiError::IllegalLiquidation
        );

        Ok(account_health)
    }

    /// Check that the account is in a bankrupt state.
    pub fn check_account_bankrupt(&self) -> MarginfiResult {
        let (total_weighted_assets, total_weighted_liabilities) =
            self.get_account_health_components(RiskRequirementType::Initial)?;

        msg!(
            "check_bankrupt: assets {} - liabs: {}",
            total_weighted_assets,
            total_weighted_liabilities
        );

        check!(
            total_weighted_assets == I80F48::ZERO && total_weighted_liabilities > I80F48::ZERO,
            MarginfiError::AccountNotBankrupt
        );

        Ok(())
    }

    fn check_account_risk_tiers(&self) -> MarginfiResult {
        let balances_with_liablities = self
            .bank_accounts_with_price
            .iter()
            .filter(|a| a.balance.is_empty(BalanceSide::Liabilities).not());

        let n_balances_with_liablities = balances_with_liablities.clone().count();

        let is_in_isolated_risk_tier = balances_with_liablities
            .clone()
            .any(|a| a.bank.config.risk_tier == RiskTier::Isolated);

        check!(
            !is_in_isolated_risk_tier || n_balances_with_liablities == 1,
            MarginfiError::IsolatedAccountIllegalState
        );

        Ok(())
    }
}

const MAX_LENDING_ACCOUNT_BALANCES: usize = 16;

#[zero_copy]
#[cfg_attr(
    any(feature = "test", feature = "client"),
    derive(Debug, PartialEq, Eq, TypeLayout)
)]
pub struct LendingAccount {
    pub balances: [Balance; MAX_LENDING_ACCOUNT_BALANCES],
    pub _padding: [u64; 8], // 4 * 8 = 32
}

impl LendingAccount {
    pub fn get_first_empty_balance(&self) -> Option<usize> {
        self.balances.iter().position(|b| !b.active)
    }
}

#[cfg(any(feature = "test", feature = "client"))]
impl LendingAccount {
    pub fn get_balance(&self, bank_pk: &Pubkey) -> Option<&Balance> {
        self.balances
            .iter()
            .find(|balance| balance.active && balance.bank_pk.eq(bank_pk))
    }

    pub fn get_active_balances_iter(&self) -> impl Iterator<Item = &Balance> {
        self.balances.iter().filter(|b| b.active)
    }
}

assert_struct_size!(Balance, 104);
#[zero_copy]
#[cfg_attr(
    any(feature = "test", feature = "client"),
    derive(Debug, PartialEq, Eq, TypeLayout)
)]
pub struct Balance {
    pub active: bool,
    pub bank_pk: Pubkey,
    pub asset_shares: WrappedI80F48,
    pub liability_shares: WrappedI80F48,
    pub emissions_outstanding: WrappedI80F48,
    pub last_update: u64,
    pub _padding: [u64; 1],
}

impl Balance {
    /// Check whether a balance is empty while accounting for any rounding errors
    /// that might have occured during depositing/withdrawing.
    #[inline]
    pub fn is_empty(&self, side: BalanceSide) -> bool {
        let shares: I80F48 = match side {
            BalanceSide::Assets => self.asset_shares,
            BalanceSide::Liabilities => self.liability_shares,
        }
        .into();

        shares < EMPTY_BALANCE_THRESHOLD
    }

    pub fn change_asset_shares(&mut self, delta: I80F48) -> MarginfiResult {
        let asset_shares: I80F48 = self.asset_shares.into();
        self.asset_shares = asset_shares
            .checked_add(delta)
            .ok_or_else(math_error!())?
            .into();
        Ok(())
    }

    pub fn change_liability_shares(&mut self, delta: I80F48) -> MarginfiResult {
        let liability_shares: I80F48 = self.liability_shares.into();
        self.liability_shares = liability_shares
            .checked_add(delta)
            .ok_or_else(math_error!())?
            .into();
        Ok(())
    }

    pub fn close(&mut self) -> MarginfiResult {
        check!(
            I80F48::from(self.emissions_outstanding) < I80F48::ONE,
            MarginfiError::CannotCloseOutstandingEmissions
        );

        *self = Self::empty_deactivated();

        Ok(())
    }

    pub fn get_side(&self) -> Option<BalanceSide> {
        if I80F48::from(self.asset_shares) >= EMPTY_BALANCE_THRESHOLD {
            Some(BalanceSide::Assets)
        } else if I80F48::from(self.liability_shares) >= EMPTY_BALANCE_THRESHOLD {
            Some(BalanceSide::Liabilities)
        } else {
            None
        }
    }

    pub fn empty_deactivated() -> Self {
        Balance {
            active: false,
            bank_pk: Pubkey::default(),
            asset_shares: WrappedI80F48::from(I80F48::ZERO),
            liability_shares: WrappedI80F48::from(I80F48::ZERO),
            emissions_outstanding: WrappedI80F48::from(I80F48::ZERO),
            last_update: 0,
            _padding: [0; 1],
        }
    }
}

pub struct BankAccountWrapper<'a> {
    pub balance: &'a mut Balance,
    pub bank: &'a mut Bank,
}

impl<'a> BankAccountWrapper<'a> {
    // Find existing user lending account balance by bank address.
    pub fn find(
        bank_pk: &Pubkey,
        bank: &'a mut Bank,
        lending_account: &'a mut LendingAccount,
    ) -> MarginfiResult<BankAccountWrapper<'a>> {
        let balance = lending_account
            .balances
            .iter_mut()
            .find(|balance| balance.active && balance.bank_pk.eq(bank_pk))
            .ok_or_else(|| error!(MarginfiError::BankAccoutNotFound))?;

        Ok(Self { balance, bank })
    }

    // Find existing user lending account balance by bank address.
    // Create it if not found.
    pub fn find_or_create(
        bank_pk: &Pubkey,
        bank: &'a mut Bank,
        lending_account: &'a mut LendingAccount,
    ) -> MarginfiResult<BankAccountWrapper<'a>> {
        let balance_index = lending_account
            .balances
            .iter()
            .position(|balance| balance.active && balance.bank_pk.eq(bank_pk));

        match balance_index {
            Some(balance_index) => {
                let balance = lending_account
                    .balances
                    .get_mut(balance_index)
                    .ok_or_else(|| error!(MarginfiError::BankAccoutNotFound))?;

                Ok(Self { balance, bank })
            }
            None => {
                let empty_index = lending_account
                    .get_first_empty_balance()
                    .ok_or_else(|| error!(MarginfiError::LendingAccountBalanceSlotsFull))?;

                lending_account.balances[empty_index] = Balance {
                    active: true,
                    bank_pk: *bank_pk,
                    asset_shares: I80F48::ZERO.into(),
                    liability_shares: I80F48::ZERO.into(),
                    emissions_outstanding: I80F48::ZERO.into(),
                    last_update: Clock::get()?.unix_timestamp as u64,
                    _padding: [0; 1],
                };

                Ok(Self {
                    balance: lending_account.balances.get_mut(empty_index).unwrap(),
                    bank,
                })
            }
        }
    }

    // ------------ Borrow / Lend primitives

    /// Deposit an asset, will repay any outstanding liabilities.
    pub fn deposit(&mut self, amount: I80F48) -> MarginfiResult {
        self.increase_balance_internal(amount, BalanceIncreaseType::Any)
    }

    /// Repay a liability, will error if there is not enough liability - depositing is not allowed.
    pub fn repay(&mut self, amount: I80F48) -> MarginfiResult {
        self.increase_balance_internal(amount, BalanceIncreaseType::RepayOnly)
    }

    /// Withdraw an asset, will error if there is not enough asset - borrowing is not allowed.
    pub fn withdraw(&mut self, amount: I80F48) -> MarginfiResult {
        self.decrease_balance_internal(amount, BalanceDecreaseType::WithdrawOnly)
    }

    /// Incur a borrow, will withdraw any existing assets.
    pub fn borrow(&mut self, amount: I80F48) -> MarginfiResult {
        self.decrease_balance_internal(amount, BalanceDecreaseType::Any)
    }

    // ------------ Hybrid operations for seamless repay + deposit / withdraw + borrow

    /// Repay liability and deposit/increase asset depending on
    /// the specified deposit amount and the existing balance.
    pub fn increase_balance(&mut self, amount: I80F48) -> MarginfiResult {
        self.increase_balance_internal(amount, BalanceIncreaseType::Any)
    }

    /// Withdraw asset and create/increase liability depending on
    /// the specified deposit amount and the existing balance.
    pub fn decrease_balance(&mut self, amount: I80F48) -> MarginfiResult {
        self.decrease_balance_internal(amount, BalanceDecreaseType::Any)
    }

    /// Withdraw asset and create/increase liability depending on
    /// the specified deposit amount and the existing balance.
    ///
    /// This function will also bypass borrow limits
    /// so liquidations can happen in banks with maxed out borrows.
    pub fn decrease_balance_in_liquidation(&mut self, amount: I80F48) -> MarginfiResult {
        self.decrease_balance_internal(amount, BalanceDecreaseType::BypassBorrowLimit)
    }

    /// Withdraw existing asset in full - will error if there is no asset.
    pub fn withdraw_all(&mut self) -> MarginfiResult<u64> {
        self.claim_emissions(Clock::get()?.unix_timestamp as u64)?;

        let balance = &mut self.balance;
        let bank = &mut self.bank;

        let total_asset_shares: I80F48 = balance.asset_shares.into();
        let current_asset_amount = bank.get_asset_amount(total_asset_shares)?;
        let current_liability_amount =
            bank.get_liability_amount(balance.liability_shares.into())?;

        debug!(
            "Withdrawing all: {} of {} in {}",
            current_asset_amount, bank.mint, balance.bank_pk,
        );

        check!(
            current_asset_amount.is_positive_with_tolerance(ZERO_AMOUNT_THRESHOLD),
            MarginfiError::NoAssetFound
        );

        check!(
            current_liability_amount.is_zero_with_tolerance(ZERO_AMOUNT_THRESHOLD),
            MarginfiError::NoAssetFound
        );

        balance.close()?;
        bank.change_asset_shares(-total_asset_shares)?;

        bank.check_utilization_ratio()?;

        let spl_withdraw_amount = current_asset_amount
            .checked_floor()
            .ok_or_else(math_error!())?;

        bank.collected_insurance_fees_outstanding = {
            current_asset_amount
                .checked_sub(spl_withdraw_amount)
                .ok_or_else(math_error!())?
                .checked_add(bank.collected_insurance_fees_outstanding.into())
                .ok_or_else(math_error!())?
                .into()
        };

        Ok(spl_withdraw_amount
            .checked_to_num()
            .ok_or_else(math_error!())?)
    }

    /// Repay existing liability in full - will error if there is no liability.
    pub fn repay_all(&mut self) -> MarginfiResult<u64> {
        self.claim_emissions(Clock::get()?.unix_timestamp as u64)?;

        let balance = &mut self.balance;
        let bank = &mut self.bank;

        let total_liability_shares: I80F48 = balance.liability_shares.into();
        let current_liability_amount = bank.get_liability_amount(total_liability_shares)?;
        let current_asset_amount = bank.get_asset_amount(balance.asset_shares.into())?;

        debug!(
            "Repaying all: {} of {} in {}",
            current_liability_amount, bank.mint, balance.bank_pk,
        );

        check!(
            current_liability_amount.is_positive_with_tolerance(ZERO_AMOUNT_THRESHOLD),
            MarginfiError::NoLiabilityFound
        );

        check!(
            current_asset_amount.is_zero_with_tolerance(ZERO_AMOUNT_THRESHOLD),
            MarginfiError::NoLiabilityFound
        );

        balance.close()?;
        bank.change_liability_shares(-total_liability_shares, false)?;

        let spl_deposit_amount = current_liability_amount
            .checked_ceil()
            .ok_or_else(math_error!())?;

        bank.collected_insurance_fees_outstanding = {
            spl_deposit_amount
                .checked_sub(current_liability_amount)
                .ok_or_else(math_error!())?
                .checked_add(bank.collected_insurance_fees_outstanding.into())
                .ok_or_else(math_error!())?
                .into()
        };

        Ok(spl_deposit_amount
            .checked_to_num()
            .ok_or_else(math_error!())?)
    }

    // ------------ Internal accounting logic

    fn increase_balance_internal(
        &mut self,
        balance_delta: I80F48,
        operation_type: BalanceIncreaseType,
    ) -> MarginfiResult {
        msg!(
            "Balance increase: {} of {} in {} (type: {:?})",
            balance_delta,
            self.bank.mint,
            self.balance.bank_pk,
            operation_type
        );

        self.claim_emissions(Clock::get()?.unix_timestamp as u64)?;

        let balance = &mut self.balance;
        let bank = &mut self.bank;

        let current_liability_shares: I80F48 = balance.liability_shares.into();
        let current_liability_amount = bank.get_liability_amount(current_liability_shares)?;

        let (liability_amount_decrease, asset_amount_increase) = (
            min(current_liability_amount, balance_delta),
            max(
                balance_delta
                    .checked_sub(current_liability_amount)
                    .ok_or_else(math_error!())?,
                I80F48::ZERO,
            ),
        );

        match operation_type {
            BalanceIncreaseType::RepayOnly => {
                check!(
                    asset_amount_increase.is_zero_with_tolerance(ZERO_AMOUNT_THRESHOLD),
                    MarginfiError::OperationRepayOnly
                );
            }
            BalanceIncreaseType::DepositOnly => {
                check!(
                    liability_amount_decrease.is_zero_with_tolerance(ZERO_AMOUNT_THRESHOLD),
                    MarginfiError::OperationDepositOnly
                );
            }
            BalanceIncreaseType::Any => {}
        }

        {
            let is_asset_amount_increasing =
                asset_amount_increase.is_positive_with_tolerance(ZERO_AMOUNT_THRESHOLD);
            bank.assert_operational_mode(Some(is_asset_amount_increasing))?;
        }

        let asset_shares_increase = bank.get_asset_shares(asset_amount_increase)?;
        balance.change_asset_shares(asset_shares_increase)?;
        bank.change_asset_shares(asset_shares_increase)?;

        let liability_shares_decrease = bank.get_liability_shares(liability_amount_decrease)?;
        // TODO: Use `IncreaseType` to skip certain balance updates, and save on compute.
        balance.change_liability_shares(-liability_shares_decrease)?;
        bank.change_liability_shares(-liability_shares_decrease, true)?;

        Ok(())
    }

    fn decrease_balance_internal(
        &mut self,
        balance_delta: I80F48,
        operation_type: BalanceDecreaseType,
    ) -> MarginfiResult {
        msg!(
            "Balance decrease: {} of {} in {} (type: {:?})",
            balance_delta,
            self.bank.mint,
            self.balance.bank_pk,
            operation_type
        );

        self.claim_emissions(Clock::get()?.unix_timestamp as u64)?;

        let balance = &mut self.balance;
        let bank = &mut self.bank;

        let current_asset_shares: I80F48 = balance.asset_shares.into();
        let current_asset_amount = bank.get_asset_amount(current_asset_shares)?;

        let (asset_amount_decrease, liability_amount_increase) = (
            min(current_asset_amount, balance_delta),
            max(
                balance_delta
                    .checked_sub(current_asset_amount)
                    .ok_or_else(math_error!())?,
                I80F48::ZERO,
            ),
        );

        match operation_type {
            BalanceDecreaseType::WithdrawOnly => {
                check!(
                    liability_amount_increase.is_zero_with_tolerance(ZERO_AMOUNT_THRESHOLD),
                    MarginfiError::OperationWithdrawOnly
                );
            }
            BalanceDecreaseType::BorrowOnly => {
                check!(
                    asset_amount_decrease.is_zero_with_tolerance(ZERO_AMOUNT_THRESHOLD),
                    MarginfiError::OperationBorrowOnly
                );
            }
            _ => {}
        }

        {
            let is_liability_amount_increasing =
                liability_amount_increase.is_positive_with_tolerance(ZERO_AMOUNT_THRESHOLD);
            bank.assert_operational_mode(Some(is_liability_amount_increasing))?;
        }

        let asset_shares_decrease = bank.get_asset_shares(asset_amount_decrease)?;
        balance.change_asset_shares(-asset_shares_decrease)?;
        bank.change_asset_shares(-asset_shares_decrease)?;

        let liability_shares_increase = bank.get_liability_shares(liability_amount_increase)?;
        balance.change_liability_shares(liability_shares_increase)?;
        bank.change_liability_shares(
            liability_shares_increase,
            matches!(operation_type, BalanceDecreaseType::BypassBorrowLimit),
        )?;

        bank.check_utilization_ratio()?;

        Ok(())
    }

    /// Claim any unclaimed emissions and add them to the outstanding emissions amount.
    pub fn claim_emissions(&mut self, current_timestamp: u64) -> MarginfiResult {
        if let Some(balance_amount) = match (
            self.balance.get_side(),
            self.bank.get_emissions_flag(EMISSIONS_FLAG_LENDING_ACTIVE),
            self.bank.get_emissions_flag(EMISSIONS_FLAG_BORROW_ACTIVE),
        ) {
            (Some(BalanceSide::Assets), true, _) => Some(
                self.bank
                    .get_asset_amount(self.balance.asset_shares.into())?,
            ),
            (Some(BalanceSide::Liabilities), _, true) => Some(
                self.bank
                    .get_liability_amount(self.balance.liability_shares.into())?,
            ),
            _ => None,
        } {
            let last_update = if self.balance.last_update < MIN_EMISSIONS_START_TIME {
                current_timestamp
            } else {
                self.balance.last_update
            };
            let period = I80F48::from_num(
                current_timestamp
                    .checked_sub(last_update)
                    .ok_or_else(math_error!())?,
            );
            let emissions_rate = I80F48::from_num(self.bank.emissions_rate);
            let emissions = period
                .checked_mul(balance_amount)
                .ok_or_else(math_error!())?
                .checked_div(EMISSIONS_RATE_SCALE)
                .ok_or_else(math_error!())?
                .checked_mul(emissions_rate)
                .ok_or_else(math_error!())?
                .checked_div(SECONDS_PER_YEAR)
                .ok_or_else(math_error!())?;

            let emissions_real = min(emissions, I80F48::from(self.bank.emissions_remaining));

            msg!(
                "Emitting {} ({} calculated) for period {}s",
                emissions_real,
                emissions,
                period
            );

            msg!(
                "Outstanding emissions: {}",
                I80F48::from(self.balance.emissions_outstanding)
            );

            self.balance.emissions_outstanding = {
                I80F48::from(self.balance.emissions_outstanding)
                    .checked_add(emissions_real)
                    .ok_or_else(math_error!())?
            }
            .into();
            self.bank.emissions_remaining = {
                I80F48::from(self.bank.emissions_remaining)
                    .checked_sub(emissions_real)
                    .ok_or_else(math_error!())?
            }
            .into();
        }

        self.balance.last_update = current_timestamp;

        Ok(())
    }

    /// Claim any outstanding emissions, and return the max amount that can be withdrawn.
    pub fn settle_emissions_and_get_transfer_amount(&mut self) -> MarginfiResult<u64> {
        self.claim_emissions(Clock::get()?.unix_timestamp as u64)?;

        let outstanding_emissions_floored = I80F48::from(self.balance.emissions_outstanding)
            .checked_floor()
            .ok_or_else(math_error!())?;
        let new_outstanding_amount = I80F48::from(self.balance.emissions_outstanding)
            .checked_sub(outstanding_emissions_floored)
            .ok_or_else(math_error!())?;

        self.balance.emissions_outstanding = new_outstanding_amount.into();

        Ok(outstanding_emissions_floored
            .checked_to_num::<u64>()
            .ok_or_else(math_error!())?)
    }

    // ------------ SPL helpers

    pub fn deposit_spl_transfer<'b: 'c, 'c: 'b>(
        &self,
        amount: u64,
        accounts: Transfer<'b>,
        program: AccountInfo<'c>,
    ) -> MarginfiResult {
        self.bank.deposit_spl_transfer(amount, accounts, program)
    }

    pub fn withdraw_spl_transfer<'b: 'c, 'c: 'b>(
        &self,
        amount: u64,
        accounts: Transfer<'b>,
        program: AccountInfo<'c>,
        signer_seeds: &[&[&[u8]]],
    ) -> MarginfiResult {
        self.bank
            .withdraw_spl_transfer(amount, accounts, program, signer_seeds)
    }
}

#[cfg(test)]
mod test {
    use super::*;
    use fixed_macro::types::I80F48;

    #[test]
    fn test_calc_asset_value() {
        assert_eq!(
            calc_asset_value(I80F48!(10_000_000), I80F48!(1_000_000), 6, None).unwrap(),
            I80F48!(10_000_000)
        );

        assert_eq!(
            calc_asset_value(I80F48!(1_000_000_000), I80F48!(10_000_000), 9, None).unwrap(),
            I80F48!(10_000_000)
        );

        assert_eq!(
            calc_asset_value(I80F48!(1_000_000_000), I80F48!(10_000_000), 9, None).unwrap(),
            I80F48!(10_000_000)
        );
    }
}<|MERGE_RESOLUTION|>--- conflicted
+++ resolved
@@ -7,11 +7,7 @@
     constants::{
         EMISSIONS_FLAG_BORROW_ACTIVE, EMISSIONS_FLAG_LENDING_ACTIVE, EMISSIONS_RATE_SCALE,
         EMPTY_BALANCE_THRESHOLD, EXP_10_I80F48, MAX_PRICE_AGE_SEC, MIN_EMISSIONS_START_TIME,
-<<<<<<< HEAD
-        TOTAL_ASSET_VALUE_INIT_LIMIT_INACTIVE, ZERO_AMOUNT_THRESHOLD,
-=======
-        SECONDS_PER_YEAR, ZERO_AMOUNT_THRESHOLD,
->>>>>>> 96c38be2
+        SECONDS_PER_YEAR, TOTAL_ASSET_VALUE_INIT_LIMIT_INACTIVE, ZERO_AMOUNT_THRESHOLD,
     },
     debug, math_error,
     prelude::{MarginfiError, MarginfiResult},
